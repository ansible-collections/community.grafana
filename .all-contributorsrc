--- conflicted
+++ resolved
@@ -36,17 +36,20 @@
       ]
     },
     {
-<<<<<<< HEAD
       "login": "Tailzip",
       "name": "Antoine",
       "avatar_url": "https://avatars0.githubusercontent.com/u/1068018?v=4",
       "profile": "http://antoine.tanzil.li",
-=======
+      "contributions": [
+        "code",
+        "test"
+      ]
+    },
+    {
       "login": "pomverte",
       "name": "hvle",
       "avatar_url": "https://avatars0.githubusercontent.com/u/695230?v=4",
       "profile": "https://github.com/pomverte",
->>>>>>> ce5c5ed6
       "contributions": [
         "code",
         "test"
