--- conflicted
+++ resolved
@@ -2,12 +2,8 @@
 - name: Create elasticsearch datasource with legacy elasticsearch format
   register: result
   grafana_datasource:
-<<<<<<< HEAD
-    name: "datasource/elastic"
+    name: "datasource/elasticLegacy"
     uid: "myuid"
-=======
-    name: "datasource/elasticLegacy"
->>>>>>> 324fcf72
     grafana_url: "{{ grafana_url }}"
     grafana_user: "{{ grafana_username }}"
     grafana_password: "{{ grafana_password }}"
